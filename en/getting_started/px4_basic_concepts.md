# PX4 Basic Concepts

In this chapter we will introduce you to the most basic concepts of setting up and controlling your drone. This section is meant mostly for novice users but it is a good quick start introduction to PX4 autopilot concepts for the experienced users as well.

## PX4 Autopilot

PX4 is platform independent autopilot software (or a software stack/firmware) that can fly or drive Unmanned Aerial or Ground Vehicles (UAV/UGV). It is loaded (flashed) on certain [vehicle control hardware](flight_controller_selection.md) and together with Ground Control Station it makes a fully autonomous autopilot system. 

The PX4 ground control station is called  [QGroundControl](http://qgroundcontrol.com/) and is integral part of the PX4 Autopilot System. [QGroundControl](http://qgroundcontrol.com/) can run on [Windows, OS X or Linux](http://qgroundcontrol.com/downloads/). With the help of  QGroundControl you can load (flash) the PX4 on to the [vehicle control hardware](flight_controller_selection.md), you can setup the vehicle, change different parameters, get real-time flight information and create and execute fully autonomous missions.

![QGC Main Screen](../../images/qgc_main_screen.jpg)

## Heading and Directions

All the vehicles, boats and aircraft have a heading direction or an orientation based on their forward motion.

![Frame Heading](../../images/frame_heading.png)

It is important to know the vehicle heading direction in order to align the autopilot with the vehicle vector of movement. Despite it is not obvious, Multicopters have a heading despite they are symmetrical from all sides. Usually manufacturers use a colored props or colored arms to indicate the heading.

![Frame Heading TOP](../../images/frame_heading_top.png)

In our illustrations we will use red coloring for the front propellers of multicopter to show heading.

You can read in depth about heading in [Flight Controller Orientation](../config/flight_controller_orientation.md)

## PX4 Connections

In order to set up, control and interact with your PX4 drone you need to connect with it. There are three main types of connection you can have to Pixhawk hardware and respectively to PX4:

* [Remote Control \(RC\) Connection](../getting_started/rc_transmitter_receiver.md) - Connection between the RC handset and vehicle-based receiver that you use to manually direct the vehicle.
<<<<<<< HEAD
* [Data/Telemetry Connection](TBD) - Connection between QGroundControl and your drone by Data Radio, Wifi or USB cable.
* Off-board Connection - A data connection via serial cable or wifi between PX4 and external microcomputer that can control PX4.
=======
* [Data/Telemetry Connection](../telemetry/README.md) - Connection between QGroundControl and your drone by Data Radio, Wifi or USB cable.
* [Off-board Connection](../flight_modes/offboard.md) - A data connection between PX4 and external microcomputer that can control PX4.
>>>>>>> 600192e1

You can follow the links to see detailed explanation on each connection type.

## Remote Control

A remote control (RC) radio system is used to *manually* control the vehicle. It consists of a remote control unit that uses a transmitter to communicate with a receiver based on the vehicle. 

> **Note** PX4 does not require a remote control system for autonomous flight modes.

![Taranis X9D Transmitter](../../images/frsky_taranis_x9d_transmitter.jpg)

[RC System Selection](../getting_started/rc_transmitter_receiver.md) explains how to choose an RC system. Other related topics include:
* [Radio/Remote Control Setup](../config/radio.md) - Remote control configuration in *QGroundControl*.
* [Flying 101](../flying/basic_flying.md) - Learn how to fly with a remote control. <|MERGE_RESOLUTION|>--- conflicted
+++ resolved
@@ -29,13 +29,9 @@
 In order to set up, control and interact with your PX4 drone you need to connect with it. There are three main types of connection you can have to Pixhawk hardware and respectively to PX4:
 
 * [Remote Control \(RC\) Connection](../getting_started/rc_transmitter_receiver.md) - Connection between the RC handset and vehicle-based receiver that you use to manually direct the vehicle.
-<<<<<<< HEAD
-* [Data/Telemetry Connection](TBD) - Connection between QGroundControl and your drone by Data Radio, Wifi or USB cable.
-* Off-board Connection - A data connection via serial cable or wifi between PX4 and external microcomputer that can control PX4.
-=======
 * [Data/Telemetry Connection](../telemetry/README.md) - Connection between QGroundControl and your drone by Data Radio, Wifi or USB cable.
-* [Off-board Connection](../flight_modes/offboard.md) - A data connection between PX4 and external microcomputer that can control PX4.
->>>>>>> 600192e1
+* [Off-board Connection](../flight_modes/offboard.md) - A data connection via serial cable or wifi between PX4 and external microcomputer that can control PX4.
+
 
 You can follow the links to see detailed explanation on each connection type.
 
