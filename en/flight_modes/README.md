--- conflicted
+++ resolved
@@ -1,96 +1,88 @@
-# Flight Modes
-
-*Flight Modes* are used to control how the autopilot responds to user input and manages vehicle movement. They are loosely grouped based on the level/type of control provided by the autopilot.:
-
-* [Manual flight modes](#manual-modes) are those where the user has control over vehicle movement via the RC control sticks (or joystick). Vehicle movement always follows stick movement, but the level/type of response changes depending on the mode. For example, experienced fliers can use modes that provide direct passthrough of stick positions to actuators, while beginners will often choose modes that are less responsive to sudden stick-position changes.
-* [Assisted flight modes](#assisted-modes) are also user controlled but offer some level of "automatic" assistance - for example, automatically holding position/direction, against wind. Assisted modes often make it much easier to gain or restore controlled flight.
-* [Auto flight modes](#auto-modes) are those where the controller requires little to no user input (e.g. to takeoff, land and fly missions).
-
-The pilot transitions between flight modes using switches on the remote control or with a [ground control station](https://docs.qgroundcontrol.com/en/). Not all flight modes are available on all vehicle types, and some modes behave differently on different vehicle types (as described below). Finally, some flight modes make sense only under specific pre-flight and in-flight conditions (e.g. GPS lock, airspeed sensor, vehicle attitude sensing along an axis). The system will not allow transitions to those modes until the right conditions are met.
-
-The sections below provide a high-level overview of the modes (more detail can be found in linked topics).
-
-
-## Manual modes {#manual-modes}
-
-"Manual" flight modes are those where the user has control over vehicle movement via the RC control sticks (or joystick). 
-
-**Fixed wing aircraft:**
-
-- **Manual**: The pilot has direct control (via the safety
-  coprocessor) if the ACRO switch is unmapped or off. This is the only
-  mode which overrides the FMU and it provides a safety mechanism
-  which allows full control of throttle, elevator, ailerons and rudder
-  via RC in the event of an FMU firmware malfunction.
-- **Stabilized (aka fly-by-wire)**: If the ACRO switch is ON, the
-  pilot's inputs are passed as roll and pitch *angle* commands and
-  direct rudder control. If Sticks are released the Aircraft will
-  level out. Drift from Wind or other sources will not be compensated.
-  This mode requires the FMU to be operating properly. Also note that
-  the ACRO switch has essentially the opposite effect for multirotors.
-
-
-**Multirotors:** 
-
-Throttle Command is mapped direct to Motor Speed.
-
-- **Acro:** The pilot's inputs are passed as roll, pitch, and
-  yaw *rate* commands to the autopilot. The Aircraft will not
-  level out after Sticks return to Center. This allows maneuvers like Loops.
-- **Rattitude** The pilot's inputs are passed as roll, pitch, and
-  yaw *rate* commands to the autopilot at the extreme positions of
-  the sticks. If not the inputs are passed as roll and
-  pitch *angle* commands and a yaw *rate* command.
-- **Stabilized** The pilot's inputs are passed as roll and
-  pitch *angle* commands and a yaw *rate *command. If Sticks are
-  released the Aircraft will level out. Drift from Wind or other
-  sources will not be compensated.
-
-
-## Assisted modes {#assisted-modes}
-
-"Assisted" flight modes are also user controlled but offer some level of "automatic" assistance to gain or restore controlled flight.
-
-- [Altitude](../flight_modes/altitude.md): More easily control vehicle altitude, and in particular reach and maintain a fixed altitude. The mode does not use GPS, and hence will not attempt to hold the x and y position/heading against wind.
-
-- **Position**
-  - **Fixed wing aircraft:** Neutral inputs (meaning when roll, pitch and yaw sticks are centered) provide a level flight and
-    will crab against the wind if needed to maintain a straight line.
-  - **Multirotors** Roll controls left-right speed, pitch controls
-    front-back speed. When roll and pitch are all centered (inside
-    deadzone) the multirotor will hold position. Yaw controls yaw rate
-    as in MANUAL mode. Throttle controls climb/descent rate as in Altitude
-    mode. 
-    
-<<<<<<< HEAD
-  > **Warning** Prior to Landing in *Position mode* be sure that landing is 
-    correctly detected. When first Landing in this mode, be ready to switch 
-    to *Stabilized mode* in order to be able to disarm. If landing is correctly 
-    detected, motors will spin down after touch down and then disarm shortly after. 
-    If the motors keep spinning at higher RPM or start spinning up, first switch 
-    to *Stabilized mode*, and then disarm. Be aware that the vehicle may tip over 
-    on the ground due to GPS drift. 
-=======
-  > **Warning** Care must be taken when landing in *Position mode* to ensure that landing is 
-  > *correctly detected*. When first landing in this mode, be ready to switch 
-  > to *Stabilized mode* in order to be able to disarm. If landing is correctly 
-  > detected, motors will spin down after touch down and then disarm shortly after. 
-  > If the motors keep spinning at higher RPM or start spinning up, first switch 
-  > to *Stabilized mode*, and then disarm. Be aware that the vehicle may tip over 
-  > on the ground due to GPS drift. 
->>>>>>> 600192e1
-
-
-## Auto modes {#auto-modes}
-
-"Auto" flight modes are those where the controller requires little to no user input (e.g. to takeoff, land and fly missions).
-
-- [Hold](../flight_modes/hold.md): Holds at the current position (hovers for copter, circles for fixed-wing)
-- [Return (RTL)](../flight_modes/rtl.md): Return to the home position and land (copter) or circle (fixed-wing).
-- [Takeoff](../flight_modes/takeoff.md): Take off and wait for further input.
-- [Land](../flight_modes/land.md): Land at the location where the mode was engaged. 
-- [Mission](../flight_modes/mission.md): The vehicle follows a programmed mission, which is usually planned and uploaded using a ground control station (GCS).
-- [Follow Me](../flight_modes/follow_me.md) (Multicopter-only): The vehicle autonomously follows a user with an Android phone/tablet running *QGroundControl*.
-- [Offboard](../flight_modes/offboard.md): The vehicle obeys a position, velocity or attitude
-  setpoint provided over MAVLink (often from a companion computer connected via serial cable). The setpoint can be
-  provided by APIs like [DroneCore](http://dronecore.io/) or [MAVROS](https://github.com/mavlink/mavros).
+# Flight Modes
+
+*Flight Modes* are used to control how the autopilot responds to user input and manages vehicle movement. They are loosely grouped based on the level/type of control provided by the autopilot.:
+
+* [Manual flight modes](#manual-modes) are those where the user has control over vehicle movement via the RC control sticks (or joystick). Vehicle movement always follows stick movement, but the level/type of response changes depending on the mode. For example, experienced fliers can use modes that provide direct passthrough of stick positions to actuators, while beginners will often choose modes that are less responsive to sudden stick-position changes.
+* [Assisted flight modes](#assisted-modes) are also user controlled but offer some level of "automatic" assistance - for example, automatically holding position/direction, against wind. Assisted modes often make it much easier to gain or restore controlled flight.
+* [Auto flight modes](#auto-modes) are those where the controller requires little to no user input (e.g. to takeoff, land and fly missions).
+
+The pilot transitions between flight modes using switches on the remote control or with a [ground control station](https://docs.qgroundcontrol.com/en/). Not all flight modes are available on all vehicle types, and some modes behave differently on different vehicle types (as described below). Finally, some flight modes make sense only under specific pre-flight and in-flight conditions (e.g. GPS lock, airspeed sensor, vehicle attitude sensing along an axis). The system will not allow transitions to those modes until the right conditions are met.
+
+The sections below provide a high-level overview of the modes (more detail can be found in linked topics).
+
+
+## Manual modes {#manual-modes}
+
+"Manual" flight modes are those where the user has control over vehicle movement via the RC control sticks (or joystick). 
+
+**Fixed wing aircraft:**
+
+- **Manual**: The pilot has direct control (via the safety
+  coprocessor) if the ACRO switch is unmapped or off. This is the only
+  mode which overrides the FMU and it provides a safety mechanism
+  which allows full control of throttle, elevator, ailerons and rudder
+  via RC in the event of an FMU firmware malfunction.
+- **Stabilized (aka fly-by-wire)**: If the ACRO switch is ON, the
+  pilot's inputs are passed as roll and pitch *angle* commands and
+  direct rudder control. If Sticks are released the Aircraft will
+  level out. Drift from Wind or other sources will not be compensated.
+  This mode requires the FMU to be operating properly. Also note that
+  the ACRO switch has essentially the opposite effect for multirotors.
+
+
+**Multirotors:** 
+
+Throttle Command is mapped direct to Motor Speed.
+
+- **Acro:** The pilot's inputs are passed as roll, pitch, and
+  yaw *rate* commands to the autopilot. The Aircraft will not
+  level out after Sticks return to Center. This allows maneuvers like Loops.
+- **Rattitude** The pilot's inputs are passed as roll, pitch, and
+  yaw *rate* commands to the autopilot at the extreme positions of
+  the sticks. If not the inputs are passed as roll and
+  pitch *angle* commands and a yaw *rate* command.
+- **Stabilized** The pilot's inputs are passed as roll and
+  pitch *angle* commands and a yaw *rate *command. If Sticks are
+  released the Aircraft will level out. Drift from Wind or other
+  sources will not be compensated.
+
+
+## Assisted modes {#assisted-modes}
+
+"Assisted" flight modes are also user controlled but offer some level of "automatic" assistance to gain or restore controlled flight.
+
+- [Altitude](../flight_modes/altitude.md): More easily control vehicle altitude, and in particular reach and maintain a fixed altitude. The mode does not use GPS, and hence will not attempt to hold the x and y position/heading against wind.
+
+- **Position**
+  - **Fixed wing aircraft:** Neutral inputs (meaning when roll, pitch and yaw sticks are centered) provide a level flight and
+    will crab against the wind if needed to maintain a straight line.
+  - **Multirotors** Roll controls left-right speed, pitch controls
+    front-back speed. When roll and pitch are all centered (inside
+    deadzone) the multirotor will hold position. Yaw controls yaw rate
+    as in MANUAL mode. Throttle controls climb/descent rate as in Altitude
+    mode. 
+    
+
+  > **Warning** Care must be taken when landing in *Position mode* to ensure that landing is 
+  > *correctly detected*. When first landing in this mode, be ready to switch 
+  > to *Stabilized mode* in order to be able to disarm. If landing is correctly 
+  > detected, motors will spin down after touch down and then disarm shortly after. 
+  > If the motors keep spinning at higher RPM or start spinning up, first switch 
+  > to *Stabilized mode*, and then disarm. Be aware that the vehicle may tip over 
+  > on the ground due to GPS drift. 
+
+
+
+## Auto modes {#auto-modes}
+
+"Auto" flight modes are those where the controller requires little to no user input (e.g. to takeoff, land and fly missions).
+
+- [Hold](../flight_modes/hold.md): Holds at the current position (hovers for copter, circles for fixed-wing)
+- [Return (RTL)](../flight_modes/rtl.md): Return to the home position and land (copter) or circle (fixed-wing).
+- [Takeoff](../flight_modes/takeoff.md): Take off and wait for further input.
+- [Land](../flight_modes/land.md): Land at the location where the mode was engaged. 
+- [Mission](../flight_modes/mission.md): The vehicle follows a programmed mission, which is usually planned and uploaded using a ground control station (GCS).
+- [Follow Me](../flight_modes/follow_me.md) (Multicopter-only): The vehicle autonomously follows a user with an Android phone/tablet running *QGroundControl*.
+- [Offboard](../flight_modes/offboard.md): The vehicle obeys a position, velocity or attitude
+  setpoint provided over MAVLink (often from a companion computer connected via serial cable). The setpoint can be
+  provided by APIs like [DroneCore](http://dronecore.io/) or [MAVROS](https://github.com/mavlink/mavros).