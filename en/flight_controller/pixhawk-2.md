# Pixhawk 2 "The Cube"

<<<<<<< HEAD
The [Pixhawk<sup>&reg;</sup> 2](https://pixhawk.org/modules/pixhawk2) autopilot is a flexible autopilot intended primarily for manufacturers of commercial systems.  It is based on the [Pixhawk-project](https://pixhawk.org/) **FMUv3** open hardware design and runs PX4 on the [NuttX](http://nuttx.org) OS.
=======
The [Pixhawk 2](https://pixhawk.org/modules/pixhawk2) autopilot is a flexible autopilot intended for manufacturers of commercial systems and hobbyists alike. It is based on the [Pixhawk-project](https://pixhawk.org/) **FMUv3** open hardware design and runs PX4 on the [NuttX](http://nuttx.org) OS.
>>>>>>> 721e7f1c

<img src="../../assets/flight_controller/pixhawk2_cube_hero.jpg" width="400px" />

The controller is designed to be used with a domain-specific carrier board in order to reduce the wiring, improve reliability, and ease of assembly. For example, a carrier board for a commercial inspection vehicle might include connections for a companion computer, while a carrier board for a racer could includes ESCs form the frame of the vehicle.

The Cube includes vibration isolation on two of the IMU's, with a third fixed IMU as a reference / Backup.

## Quick Summary

* 32bit STM32F427 Cortex<sup>&reg;</sup> M4 core with FPU
* 168 MHz
* 256 KB RAM
* 2 MB Flash \(fully accessible\)
* 32 bit STM32F103 failsafe co-processor


## Purchase

* [Pixhawk 2.1 "The Cube"](http://www.proficnc.com/61-system-kits) (ProfiCNC)

## Build Instructions

`make px4fmu-v3_default upload`

## Pinouts and Schematics

The board is documented in detailed on the [Pixhawk project](https://pixhawk.org/modules/pixhawk2) website.

The datasheet from Hex manufacturing can be found [here](http://www.hex.aero/wp-content/uploads/2016/07/DRS_Pixhawk-2-17th-march-2016.pdf).

## Issues
At time of writing (October 2017) the CAN1 and CAN2 silk screen on the Pixhawk 2.1 is flipped (CAN1 is CAN2 and vice versa). <|MERGE_RESOLUTION|>--- conflicted
+++ resolved
@@ -1,10 +1,8 @@
 # Pixhawk 2 "The Cube"
 
-<<<<<<< HEAD
+
 The [Pixhawk<sup>&reg;</sup> 2](https://pixhawk.org/modules/pixhawk2) autopilot is a flexible autopilot intended primarily for manufacturers of commercial systems.  It is based on the [Pixhawk-project](https://pixhawk.org/) **FMUv3** open hardware design and runs PX4 on the [NuttX](http://nuttx.org) OS.
-=======
-The [Pixhawk 2](https://pixhawk.org/modules/pixhawk2) autopilot is a flexible autopilot intended for manufacturers of commercial systems and hobbyists alike. It is based on the [Pixhawk-project](https://pixhawk.org/) **FMUv3** open hardware design and runs PX4 on the [NuttX](http://nuttx.org) OS.
->>>>>>> 721e7f1c
+
 
 <img src="../../assets/flight_controller/pixhawk2_cube_hero.jpg" width="400px" />
 
